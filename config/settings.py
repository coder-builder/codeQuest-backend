"""
Django settings for config project.

Generated by 'django-admin startproject' using Django 5.2.7.

For more information on this file, see
https://docs.djangoproject.com/en/5.2/topics/settings/

For the full list of settings and their values, see
https://docs.djangoproject.com/en/5.2/ref/settings/
"""

from pathlib import Path
from decouple import config
from datetime import timedelta
import os

# Build paths inside the project like this: BASE_DIR / 'subdir'.
BASE_DIR = Path(__file__).resolve().parent.parent

# .env에서 설정해놓은 시크릿키 import os를 통해 받아옴
SECRET_KEY = config('DJANGO_SECRET_KEY')

# SECURITY WARNING: don't run with debug turned on in production!
DEBUG = config('DEBUG', default=False, cast=bool)

ALLOWED_HOSTS = ['*'] # 모든 호스트 허용 (개발 편의를 위해, 배포 시에는 꼭 수정 필요)

#외부의 어떤 호스트를 허용할지
# ALLOWED_HOSTS = [
#     'localhost',
#     '127.0.0.1',
#     '54.242.246.228',
#     'codequest.co.kr',
#     config('AWS_HOST', default=''),

# ]


# Application definition
INSTALLED_APPS = [
    'django.contrib.admin',
    'django.contrib.auth',
    'django.contrib.contenttypes',
    'django.contrib.sessions',
    'django.contrib.messages',
    'django.contrib.staticfiles',
    'drf_spectacular',               #현재 만들어진 api를 시각적으로 볼 수 있게 하는 패키지
    'django.contrib.sites',          #사이트 프레임워크 장고 자체에서 제공 (oauth 등에서 필요)

    # Third-party apps
    'rest_framework',   #DRF(Django REST Framework)JSON 형식으로 API 만들어주는 도구
    'corsheaders',      #CORS 다른 도메인에서 우리 API 호출 가능하게 해주는 도구
    'rest_framework_simplejwt',  #JWT 인증을 위한 도구
    'rest_framework.authtoken', #Token 인증을 위한 도구

    # Social Auth (소셜 로그인 관련)
    'dj_rest_auth',
    'dj_rest_auth.registration',
    'allauth',
    'allauth.account',
    'allauth.socialaccount',
    'allauth.socialaccount.providers.google',
    'allauth.socialaccount.providers.kakao',
    'allauth.socialaccount.providers.naver',
    'allauth.socialaccount.providers.apple',

    # My apps
    'api',              #실제 API 기능을 만들 작업 공간 폴더임
    'users',            #사용자 인증 관련 기능 담당 앱
<<<<<<< HEAD
    'worlds',
=======
    'rank',             #랭크
    'progress',          #진행도
>>>>>>> 4c10f19f
]

# ========== Sites Framework ==========
SITE_ID = 1

# Custom User Model (내가 만든 User 모델)
AUTH_USER_MODEL = 'users.User'

# 자바로 따지면 서블릿 + 인터셉터(request -> MIDDLEWARE -> View(자바의 Controller같은 느낌임))
MIDDLEWARE = [
    'django.middleware.security.SecurityMiddleware',            # 장고자체의 시큐리티(자바 시큐리티처럼 중간검문소)
    'corsheaders.middleware.CorsMiddleware',                    # 요청 들어올 때 CORS 체크하는 검문소
    'django.contrib.sessions.middleware.SessionMiddleware',     # 장고 자체의 세션 검문소
    'django.middleware.common.CommonMiddleware',                # 공통 미들웨어
    'django.middleware.csrf.CsrfViewMiddleware',                # CSRF 공격 방어 (POST 요청 토큰 검증)
    'django.contrib.auth.middleware.AuthenticationMiddleware',  # 사용자 인증 정보 추가 (request.user)
    'django.contrib.messages.middleware.MessageMiddleware',     # 일회성 메시지 처리 (알림)
    'django.middleware.clickjacking.XFrameOptionsMiddleware',   # 클릭재킹 방어 (iframe 차단)
    'allauth.account.middleware.AccountMiddleware',             # allauth의 계정 관련 미들웨어
]

ROOT_URLCONF = 'config.urls'

TEMPLATES = [
    {
        'BACKEND': 'django.template.backends.django.DjangoTemplates',
        'DIRS': [],
        'APP_DIRS': True,
        'OPTIONS': {
            'context_processors': [
                'django.template.context_processors.request',
                'django.contrib.auth.context_processors.auth',
                'django.contrib.messages.context_processors.messages',
            ],
        },
    },
]

WSGI_APPLICATION = 'config.wsgi.application'

# 데이터베이스 연결(마리아디비)
DATABASES = {
    'default': {
        'ENGINE': 'django.db.backends.mysql',                         # 마리아 디비 사용 .env에 상세히 적어놓음
        'NAME': config('DB_NAME'),                                    # 데이터베이스 이름
        'USER': config('DB_USER'),                                    # 데이터베이스 사용자명
        'PASSWORD': config('DB_PASSWORD'),                            # 데이터베이스 암호
        'HOST': config('DB_HOST'),                                    # ngrok 원격 주소를 사용할 예정임
        'PORT': config('DB_PORT'),
        'OPTIONS': {
            'charset': 'utf8mb4',                                     # utf8mb4는 utf8보다 더 강력 이모지도 적용가능
            'init_command': "SET sql_mode='STRICT_TRANS_TABLES'"
        }
    }
}


# Password validation
# https://docs.djangoproject.com/en/5.2/ref/settings/#auth-password-validators

AUTH_PASSWORD_VALIDATORS = [
    {
        'NAME': 'django.contrib.auth.password_validation.UserAttributeSimilarityValidator',
    },
    {
        'NAME': 'django.contrib.auth.password_validation.MinimumLengthValidator',
    },
    {
        'NAME': 'django.contrib.auth.password_validation.CommonPasswordValidator',
    },
    {
        'NAME': 'django.contrib.auth.password_validation.NumericPasswordValidator',
    },
]


# Internationalization
# https://docs.djangoproject.com/en/5.2/topics/i18n/
LANGUAGE_CODE = 'ko-kr'
TIME_ZONE = 'Asia/Seoul'
USE_I18N = True
USE_TZ = True

# CORS 설정 (개발 환경일 때)
CORS_ALLOW_ALL_ORIGINS = True
CORS_ALLOW_CREDENTIALS = True

# ===== 프로덕션 환경에서는 아래 설정 사용 =====
# CORS_ALLOWED_ORIGINS = [
#     "https://yourdomain.com",
#     "https://app.yourdomain.com",
# ]


# Static files (CSS, JavaScript, Images)
# https://docs.djangoproject.com/en/5.2/howto/static-files/

STATIC_URL = 'static/'
STATIC_ROOT = os.path.join(BASE_DIR, 'staticfiles')

# Default primary key field type
# https://docs.djangoproject.com/en/5.2/ref/settings/#default-auto-field

DEFAULT_AUTO_FIELD = 'django.db.models.BigAutoField'

# REST Framework 설정
REST_FRAMEWORK = {
    'DEFAULT_AUTHENTICATION_CLASSES': [
        'rest_framework_simplejwt.authentication.JWTAuthentication',  # JWT 인증 추가
        'rest_framework.authentication.SessionAuthentication',
    ],
    'DEFAULT_PERMISSION_CLASSES': [
        'rest_framework.permissions.IsAuthenticated',
    ],
    'DEFAULT_RENDERER_CLASSES': [
        'rest_framework.renderers.JSONRenderer',
    ],
    'DEFAULT_PARSER_CLASSES': [
        'rest_framework.parsers.JSONParser',
    ],
    'DEFAULT_SCHEMA_CLASS': 'drf_spectacular.openapi.AutoSchema',
}

# JWT 설정
SIMPLE_JWT = {
    'ACCESS_TOKEN_LIFETIME': timedelta(hours=1),
    'REFRESH_TOKEN_LIFETIME': timedelta(days=7),
    'ROTATE_REFRESH_TOKENS': True,                      # Refresh Token 재발급
    'BLACKLIST_AFTER_ROTATION': True,                    # 기존 Refresh Token 블랙리스트 추가
    'UPDATE_LAST_LOGIN': False,                          # 마지막 로그인 시간 업데이트 안함

    'ALGORITHM': 'HS256',                             # 토큰 서명 알고리즘
    'SIGNING_KEY': SECRET_KEY,                         # 서명 키
    'VERIFYING_KEY': None,                            # 검증 키 (비대칭키일 때 사용)
    'AUDIENCE': None,                                 # 토큰 대상
    'ISSUER': None,                                  # 토큰 발급자
    'JWK_URL': None,                                 # JWK URL
    'LEEWAY': 0,                                    # 시간 오차 허용 범위

    'AUTH_HEADER_TYPES': ('Bearer',),               # Authorization 헤더 타입
    'AUTH_HEADER_NAME': 'HTTP_AUTHORIZATION',      # Authorization 헤더 이름
    'USER_ID_FIELD': 'user_id',                         # User 모델의 ID 필드
    'USER_ID_CLAIM': 'user_id',                        # 토큰 내 User ID 클레임
    'USER_AUTHENTICATION_RULE': 'rest_framework_simplejwt.authentication.default_user_authentication_rule', # 사용자 인증 규칙
    'AUTH_TOKEN_CLASSES': ('rest_framework_simplejwt.tokens.AccessToken',), # 허용되는 토큰 클래스
    'TOKEN_TYPE_CLAIM': 'token_type',                   # 토큰 타입 클레임
    'TOKEN_USER_CLASS': 'rest_framework_simplejwt.models.TokenUser', # 토큰 사용자 클래스

    'JTI_CLAIM': 'jti',                               # JWT ID 클레임

    'SLIDING_TOKEN_REFRESH_EXP_CLAIM': 'refresh_exp', # 슬라이딩 토큰 리프레시 만료 클레임 (기본값)
    'SLIDING_TOKEN_LIFETIME': timedelta(minutes=5),   # 슬라이딩 토큰 수명 (기본 액세스 토큰 수명)
    'SLIDING_TOKEN_REFRESH_LIFETIME': timedelta(days=1), # 슬라이딩 토큰 리프레시 수명 (기본 리프레시 토큰 수명)
}

# ========== Allauth 설정 ==========
ACCOUNT_EMAIL_VERIFICATION = 'none'
ACCOUNT_EMAIL_REQUIRED = True
ACCOUNT_USERNAME_REQUIRED = False
ACCOUNT_AUTHENTICATION_METHOD = 'email'

SOCIALACCOUNT_EMAIL_VERIFICATION = 'none'
SOCIALACCOUNT_EMAIL_REQUIRED = True
SOCIALACCOUNT_AUTO_SIGNUP = True

# ========== 소셜 로그인 제공자 설정 ==========
SOCIALACCOUNT_PROVIDERS = {
    'google': {
        'SCOPE': [
            'profile',
            'email',
        ],
        'AUTH_PARAMS': {
            'access_type': 'online',
        },
        'APP': {
            'client_id': config('GOOGLE_CLIENT_ID'),
            'secret': config('GOOGLE_CLIENT_SECRET'),
            'key': ''
        }
    }
    # ,
    # 'kakao': {
    #     'APP': {
    #         'client_id': config('KAKAO_REST_API_KEY'),
    #         'secret': config('KAKAO_CLIENT_SECRET'),
    #         'key': ''
    #     }
    # },
    # 'naver': {
    #     'APP': {
    #         'client_id': config('NAVER_CLIENT_ID'),
    #         'secret': config('NAVER_CLIENT_SECRET'),
    #         'key': ''
    #     }
    # }
    # ,
    # 'apple': {
    #     'APP': {
    #         'client_id': config('APPLE_SERVICE_ID'),
    #         'secret': config('APPLE_CLIENT_SECRET'),
    #         'key': config('APPLE_KEY_ID'),
    #         'certificate_key': config('APPLE_PRIVATE_KEY')
    #     }
    # }
}

# Logging 설정
LOGGING = {
    'version': 1,
    'disable_existing_loggers': False,
    'handlers': {
        'console': {
            'class': 'logging.StreamHandler',
        },
    },
    'root': {
        'handlers': ['console'],
        'level': 'INFO',
    },
    'loggers': {
        'django.db.backends': {
            'handlers': ['console'],
            'level': 'DEBUG' if DEBUG else 'INFO',
        },
    },
}<|MERGE_RESOLUTION|>--- conflicted
+++ resolved
@@ -68,12 +68,9 @@
     # My apps
     'api',              #실제 API 기능을 만들 작업 공간 폴더임
     'users',            #사용자 인증 관련 기능 담당 앱
-<<<<<<< HEAD
     'worlds',
-=======
     'rank',             #랭크
     'progress',          #진행도
->>>>>>> 4c10f19f
 ]
 
 # ========== Sites Framework ==========
